--- conflicted
+++ resolved
@@ -1,8 +1,4 @@
-<<<<<<< HEAD
 import { act, fireEvent, render, screen, waitFor } from "@testing-library/react"
-=======
-import { act, render, screen, waitFor, fireEvent } from "@testing-library/react"
->>>>>>> fc9769bd
 import userEvent from "@testing-library/user-event"
 import React from "react"
 import { describe, expect, expectTypeOf, it, vi } from "vitest"
@@ -11,7 +7,6 @@
 import { Harness, type HarnessApi } from "./test-harness"
 import { email, string } from "./test-validation-lib"
 
-<<<<<<< HEAD
 const sleep = (ms: number) => new Promise((resolve) => setTimeout(resolve, ms))
 
 function asyncEmail(
@@ -42,35 +37,6 @@
                 },
         }
 }
-=======
-const delays: Record<string, number> = {
-	"slow@example.com": 150,
-}
-
-const wait = (ms: number) => new Promise((resolve) => setTimeout(resolve, ms))
-
-const asyncEmail = (message: string = "Invalid email") => ({
-	type: "string" as const,
-	message,
-	"~standard": {
-		version: 1 as const,
-		vendor: "tests",
-		async validate(raw: unknown) {
-			if (typeof raw !== "string") {
-				return { issues: [{ message }] }
-			}
-
-			const value = raw
-			const delay = delays[value]
-			if (typeof delay === "number" && delay > 0) {
-				await wait(delay)
-			}
-
-			return /@/.test(value) ? { value } : { issues: [{ message }] }
-		},
-	},
-})
->>>>>>> fc9769bd
 
 describe("useStandardSchema", () => {
         it("TypeFromDefinition infers validator output types without defaults", () => {
@@ -154,11 +120,11 @@
 		expect(emailInput).toHaveAttribute("aria-invalid", "true")
 	})
 
-        it("onFocus clears error for that field", async () => {
-                const onSubmit = vi.fn()
-                const user = userEvent.setup()
-
-                render(<Harness schema={schema} onSubmit={onSubmit} />)
+    it("onFocus clears error for that field", async () => {
+      const onSubmit = vi.fn()
+      const user = userEvent.setup()
+
+      render(<Harness schema={schema} onSubmit={onSubmit} />)
 
 		const emailInput = screen.getByTestId("email") as HTMLInputElement
 
@@ -169,55 +135,54 @@
 		expect(screen.getByTestId("email-error")).toHaveTextContent("Invalid email")
 
 		await user.click(emailInput) // focus -> clear error
-
-                expect(screen.getByTestId("email-error")).toHaveTextContent("")
-                expect(emailInput).not.toHaveAttribute("aria-invalid")
-        })
-
-        it("ignores stale async validation results", async () => {
-                const delays = { slow: 60, "fast@example.com": 5 }
-                const asyncSchema = defineForm({
-                        user: {
-                                name: {
-                                        label: "Name",
-                                        description: "Your full name",
-                                        defaultValue: "",
-                                        validate: string("Required"),
-                                },
-                                contact: {
-                                        email: {
-                                                label: "Email",
-                                                defaultValue: "default@example.com",
-                                                validate: asyncEmail(delays),
-                                        },
-                                },
-                        },
-                })
-
-                render(<Harness schema={asyncSchema} onSubmit={vi.fn()} />)
-
-                const emailInput = screen.getByTestId("email") as HTMLInputElement
-
-                fireEvent.focus(emailInput)
-                fireEvent.change(emailInput, { target: { value: "slow" } })
-                fireEvent.blur(emailInput) // kicks off slow async validation returning an error
-
-                fireEvent.focus(emailInput)
-                fireEvent.change(emailInput, { target: { value: "fast@example.com" } })
-                fireEvent.blur(emailInput) // kicks off faster validation returning success
-
-                await waitFor(() => {
-                        expect(screen.getByTestId("email-error")).toHaveTextContent("")
-                        expect(emailInput).not.toHaveAttribute("aria-invalid")
-                })
-
-                await act(async () => {
-                        await sleep(delays.slow + 10)
-                })
-
-                expect(screen.getByTestId("email-error")).toHaveTextContent("")
-                expect(emailInput).not.toHaveAttribute("aria-invalid")
-        })
+        expect(screen.getByTestId("email-error")).toHaveTextContent("")
+        expect(emailInput).not.toHaveAttribute("aria-invalid")
+    })
+
+    it("ignores stale async validation results", async () => {
+      const delays = { slow: 60, "fast@example.com": 5 }
+      const asyncSchema = defineForm({
+        user: {
+          name: {
+            label: "Name",
+            description: "Your full name",
+            defaultValue: "",
+            validate: string("Required"),
+          },
+          contact: {
+            email: {
+              label: "Email",
+              defaultValue: "default@example.com",
+              validate: asyncEmail(delays),
+            },
+          },
+        },
+      })
+
+      render(<Harness schema={asyncSchema} onSubmit={vi.fn()} />)
+
+      const emailInput = screen.getByTestId("email") as HTMLInputElement
+
+      fireEvent.focus(emailInput)
+      fireEvent.change(emailInput, { target: { value: "slow" } })
+      fireEvent.blur(emailInput) // kicks off slow async validation returning an error
+
+      fireEvent.focus(emailInput)
+      fireEvent.change(emailInput, { target: { value: "fast@example.com" } })
+      fireEvent.blur(emailInput) // kicks off faster validation returning success
+
+      await waitFor(() => {
+              expect(screen.getByTestId("email-error")).toHaveTextContent("")
+              expect(emailInput).not.toHaveAttribute("aria-invalid")
+      })
+
+      await act(async () => {
+              await sleep(delays.slow + 10)
+      })
+
+      expect(screen.getByTestId("email-error")).toHaveTextContent("")
+      expect(emailInput).not.toHaveAttribute("aria-invalid")
+  })
 
 	it("ignores stale async validation results", async () => {
 		const delays = { slow: 60, "fast@example.com": 5 }
