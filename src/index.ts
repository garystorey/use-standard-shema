<<<<<<< HEAD
import {
        type FocusEvent,
        type FormEvent,
        useCallback,
        useMemo,
        useRef,
        useState,
} from "react"
=======
import { type FocusEvent, type FormEvent, useCallback, useMemo, useRef, useState } from "react"
>>>>>>> fc9769bd
import { defineForm, flattenDefaults, flattenFormDefinition, toFormData } from "./helpers"
import type {
	DotPaths,
	ErrorEntry,
	Errors,
	FieldDefinition,
	Flags,
	FormDefinition,
	FormValues,
	TypeFromDefinition,
} from "./types"

/**
 * Custom hook to manage form state based on a form definition.
 * @param formDefinition - The form definition.
 * @returns An object containing methods and state for managing the form.
 */
function useStandardSchema<T extends FormDefinition>(formDefinition: T) {
        type FieldKey = DotPaths<T>

        // Derived data
	const flatFormDefinition = useMemo(() => flattenFormDefinition(formDefinition), [formDefinition]) as Record<
		string,
		FieldDefinition
	>

	const initialValues = useMemo(() => flattenDefaults(formDefinition), [formDefinition])

	const formDefinitionKeys = useMemo(() => Object.keys(flatFormDefinition), [flatFormDefinition])

	// State
	const [data, setData] = useState<FormValues>(initialValues)
	const [errors, setErrors] = useState<Errors>({})
<<<<<<< HEAD
        const [touched, setTouched] = useState<Flags>({})
        const [dirty, setDirty] = useState<Flags>({})

        const latestValidationValueRef = useRef<Record<string, string>>({})
=======
	const [touched, setTouched] = useState<Flags>({})
	const [dirty, setDirty] = useState<Flags>({})
	const latestValidationValueRef = useRef<Record<string, string>>({})
>>>>>>> fc9769bd

	// --- Pure per-field validator (no state updates)
	const validateFieldValue = useCallback(
		async (field: string, value: string): Promise<string> => {
			const fieldDef = flatFormDefinition[field]
			const result = await fieldDef.validate["~standard"].validate(value)
			return result?.issues?.[0]?.message ?? ""
		},
		[flatFormDefinition],
	)

	// --- Single-field validate (updates state for that field)
<<<<<<< HEAD
        const validateField = useCallback(
                async (field: string, value: string) => {
                        latestValidationValueRef.current[field] = value
                        const message = await validateFieldValue(field, value)

                        if (latestValidationValueRef.current[field] !== value) {
                                return message === ""
                        }

                        setErrors((prev) => {
                                if (prev[field] === message) return prev
                                return { ...prev, [field]: message }
                        })

                        return message === ""
                },
                [validateFieldValue],
        )
=======
	const validateField = useCallback(
		async (field: string, value: string) => {
			latestValidationValueRef.current[field] = value
			const message = await validateFieldValue(field, value)

			if (latestValidationValueRef.current[field] !== value) {
				return message === ""
			}

			setErrors((prev) => {
				if (prev[field] === message) return prev
				return { ...prev, [field]: message }
			})

			return message === ""
		},
		[validateFieldValue],
	)
>>>>>>> fc9769bd

	// --- Full-form validate (batch state update, no flicker)
	const validateForm = useCallback(async () => {
		const newErrors: Errors = {}

		await Promise.all(
			formDefinitionKeys.map(async (key) => {
				newErrors[key] = await validateFieldValue(key, data[key])
			}),
		)

		setErrors(newErrors)
		return Object.values(newErrors).every((msg) => msg === "")
	}, [formDefinitionKeys, data, validateFieldValue])

	const validate = useCallback(
		async (name?: FieldKey) => {
			if (name) {
				const key = name as string
				return validateField(key, data[key])
			}
			return validateForm()
		},
		[data, validateField, validateForm],
	)

<<<<<<< HEAD
        const resetForm = useCallback(() => {
                setData(initialValues)
                setErrors({})
                setTouched({})
                setDirty({})
                latestValidationValueRef.current = {}
        }, [initialValues])
=======
	const resetForm = useCallback(() => {
		setData(initialValues)
		setErrors({})
		setTouched({})
		setDirty({})
		latestValidationValueRef.current = {}
	}, [initialValues])
>>>>>>> fc9769bd

	const getForm = useCallback(
		(onSubmitHandler: (data: TypeFromDefinition<typeof formDefinition>) => void) => {
			const onSubmit = async (e: FormEvent) => {
				const formEl = e.currentTarget as HTMLFormElement
				e.preventDefault()
				const isValid = await validate()
				if (isValid) {
					onSubmitHandler(data as TypeFromDefinition<typeof formDefinition>)
					resetForm()
					formEl.reset()
				}
			}

			const onFocus = (e: FocusEvent<HTMLFormElement>) => {
				const field = e.target.name
				if (!field || !(field in flatFormDefinition)) return

				setTouched((prev) => ({ ...prev, [field]: true }))
				setErrors((prev) => ({ ...prev, [field]: "" }))
			}

			const onBlur = async (e: FocusEvent<HTMLFormElement>) => {
				const field = e.target.name
				if (!field || !(field in flatFormDefinition)) return

				const value = e.target.value
				const initial = (initialValues as Record<string, unknown>)[field]
				const isDirty = value !== initial

				setTouched((prev) => ({ ...prev, [field]: true }))
				setData((prev) => ({ ...prev, [field]: value }))

				if (isDirty) {
					setDirty((prev) => ({ ...prev, [field]: true }))
					await validateField(field, value)
				}
			}

			const onReset = () => resetForm()

			return { onSubmit, onFocus, onBlur, onReset }
		},
		[flatFormDefinition, data, initialValues, resetForm, validateField, validate],
	)

	const getField = useCallback(
		(name: FieldKey) => {
			const key = name as string

			const def = flatFormDefinition[key]
			if (!def) {
				throw new Error(`Field "${key}" does not exist in the form definition.`)
			}

			const { validate: _validate, ...fieldDef } = def
			const describedById = `${key}-description`
			const errorId = `${key}-error`

			return {
				...fieldDef,
				name: key,
				defaultValue: data[key] ?? "",
				error: errors[key] ?? "",
				touched: touched[key] ? String(touched[key]) : "false",
				dirty: dirty[key] ? String(dirty[key]) : "false",
				describedById,
				errorId,
			}
		},
		[flatFormDefinition, data, errors, touched, dirty],
	)

<<<<<<< HEAD
        const setField = useCallback(
                async (name: FieldKey, value: string) => {
                        const field = name as string
                        const ok = await validateField(field, value)

                        if (latestValidationValueRef.current[field] !== value) {
                                return
                        }

                        if (ok) setData((prev) => ({ ...prev, [field]: value }))
                        setTouched((prev) => ({ ...prev, [field]: true }))
                        setDirty((prev) => ({ ...prev, [field]: true }))
                },
                [validateField],
        )
=======
	const setField = useCallback(
		async (name: FieldKey, value: string) => {
			const field = name as string
			const ok = await validateField(field, value)

			if (latestValidationValueRef.current[field] !== value) {
				return
			}

			if (ok) setData((prev) => ({ ...prev, [field]: value }))
			setTouched((prev) => ({ ...prev, [field]: true }))
			setDirty((prev) => ({ ...prev, [field]: true }))
		},
		[validateField],
	)
>>>>>>> fc9769bd

	const getErrors = useCallback(
		(name?: FieldKey): ErrorEntry[] => {
			if (name) {
				const error = errors[name]
				if (!error) return []
				return [
					{
						name,
						error,
						label: flatFormDefinition[name]?.label,
					},
				]
			}

			const errorEntries: ErrorEntry[] = []
			for (const key of formDefinitionKeys) {
				const error = errors[key]
				if (error) {
					errorEntries.push({
						name: key,
						error,
						label: flatFormDefinition[key].label,
					})
				}
			}
			return errorEntries
		},
		[formDefinitionKeys, errors, flatFormDefinition],
	)

	const isDirty = useCallback(
		(name?: FieldKey) => {
			if (name) return Boolean(dirty[name])
			return Object.keys(dirty).length > 0
		},
		[dirty],
	)

	const isTouched = useCallback(
		(name?: FieldKey) => {
			if (name) return Boolean(touched[name])
			return Object.keys(touched).length > 0
		},
		[touched],
	)

	const isValid = useCallback(
		(name?: FieldKey) => {
			if (name) return !errors[name]
			return Object.values(errors).every((msg) => msg === "")
		},
		[errors],
	)

	const getDirty = useCallback(() => Object.freeze(dirty), [dirty])
	const getTouched = useCallback(() => Object.freeze(touched), [touched])

	return {
		resetForm,
		getForm,
		getField,
		getErrors,
		validate,
		__dangerouslySetField: setField,
		isTouched,
		isDirty,
		isValid,
		getDirty,
		getTouched,
	}
}

export { useStandardSchema, defineForm, toFormData }
export { FieldDefinition, FormDefinition, TypeFromDefinition } from "./types"<|MERGE_RESOLUTION|>--- conflicted
+++ resolved
@@ -1,4 +1,4 @@
-<<<<<<< HEAD
+
 import {
         type FocusEvent,
         type FormEvent,
@@ -7,9 +7,6 @@
         useRef,
         useState,
 } from "react"
-=======
-import { type FocusEvent, type FormEvent, useCallback, useMemo, useRef, useState } from "react"
->>>>>>> fc9769bd
 import { defineForm, flattenDefaults, flattenFormDefinition, toFormData } from "./helpers"
 import type {
 	DotPaths,
@@ -43,16 +40,10 @@
 	// State
 	const [data, setData] = useState<FormValues>(initialValues)
 	const [errors, setErrors] = useState<Errors>({})
-<<<<<<< HEAD
-        const [touched, setTouched] = useState<Flags>({})
-        const [dirty, setDirty] = useState<Flags>({})
-
-        const latestValidationValueRef = useRef<Record<string, string>>({})
-=======
-	const [touched, setTouched] = useState<Flags>({})
-	const [dirty, setDirty] = useState<Flags>({})
-	const latestValidationValueRef = useRef<Record<string, string>>({})
->>>>>>> fc9769bd
+  const [touched, setTouched] = useState<Flags>({})
+  const [dirty, setDirty] = useState<Flags>({})
+
+  const latestValidationValueRef = useRef<Record<string, string>>({})
 
 	// --- Pure per-field validator (no state updates)
 	const validateFieldValue = useCallback(
@@ -65,46 +56,25 @@
 	)
 
 	// --- Single-field validate (updates state for that field)
-<<<<<<< HEAD
-        const validateField = useCallback(
-                async (field: string, value: string) => {
-                        latestValidationValueRef.current[field] = value
-                        const message = await validateFieldValue(field, value)
-
-                        if (latestValidationValueRef.current[field] !== value) {
-                                return message === ""
-                        }
-
-                        setErrors((prev) => {
-                                if (prev[field] === message) return prev
-                                return { ...prev, [field]: message }
-                        })
-
-                        return message === ""
-                },
-                [validateFieldValue],
-        )
-=======
-	const validateField = useCallback(
-		async (field: string, value: string) => {
-			latestValidationValueRef.current[field] = value
-			const message = await validateFieldValue(field, value)
-
-			if (latestValidationValueRef.current[field] !== value) {
-				return message === ""
-			}
-
-			setErrors((prev) => {
-				if (prev[field] === message) return prev
-				return { ...prev, [field]: message }
-			})
-
-			return message === ""
-		},
-		[validateFieldValue],
-	)
->>>>>>> fc9769bd
-
+  const validateField = useCallback(
+    async (field: string, value: string) => {
+      latestValidationValueRef.current[field] = value
+      const message = await validateFieldValue(field, value)
+
+      if (latestValidationValueRef.current[field] !== value) {
+              return message === ""
+      }
+
+      setErrors((prev) => {
+              if (prev[field] === message) return prev
+              return { ...prev, [field]: message }
+      })
+
+      return message === ""
+    },
+    [validateFieldValue],
+  )
+  
 	// --- Full-form validate (batch state update, no flicker)
 	const validateForm = useCallback(async () => {
 		const newErrors: Errors = {}
@@ -130,23 +100,13 @@
 		[data, validateField, validateForm],
 	)
 
-<<<<<<< HEAD
-        const resetForm = useCallback(() => {
-                setData(initialValues)
-                setErrors({})
-                setTouched({})
-                setDirty({})
-                latestValidationValueRef.current = {}
-        }, [initialValues])
-=======
-	const resetForm = useCallback(() => {
-		setData(initialValues)
-		setErrors({})
-		setTouched({})
-		setDirty({})
-		latestValidationValueRef.current = {}
-	}, [initialValues])
->>>>>>> fc9769bd
+  const resetForm = useCallback(() => {
+    setData(initialValues)
+    setErrors({})
+    setTouched({})
+    setDirty({})
+    latestValidationValueRef.current = {}
+  }, [initialValues])
 
 	const getForm = useCallback(
 		(onSubmitHandler: (data: TypeFromDefinition<typeof formDefinition>) => void) => {
@@ -220,41 +180,23 @@
 		[flatFormDefinition, data, errors, touched, dirty],
 	)
 
-<<<<<<< HEAD
-        const setField = useCallback(
-                async (name: FieldKey, value: string) => {
-                        const field = name as string
-                        const ok = await validateField(field, value)
-
-                        if (latestValidationValueRef.current[field] !== value) {
-                                return
-                        }
-
-                        if (ok) setData((prev) => ({ ...prev, [field]: value }))
-                        setTouched((prev) => ({ ...prev, [field]: true }))
-                        setDirty((prev) => ({ ...prev, [field]: true }))
-                },
-                [validateField],
-        )
-=======
-	const setField = useCallback(
-		async (name: FieldKey, value: string) => {
-			const field = name as string
-			const ok = await validateField(field, value)
-
-			if (latestValidationValueRef.current[field] !== value) {
-				return
-			}
-
-			if (ok) setData((prev) => ({ ...prev, [field]: value }))
-			setTouched((prev) => ({ ...prev, [field]: true }))
-			setDirty((prev) => ({ ...prev, [field]: true }))
-		},
-		[validateField],
-	)
->>>>>>> fc9769bd
-
-	const getErrors = useCallback(
+  const setField = useCallback(
+    async (name: FieldKey, value: string) => {
+      const field = name as string
+      const ok = await validateField(field, value)
+
+      if (latestValidationValueRef.current[field] !== value) {
+              return
+      }
+
+      if (ok) setData((prev) => ({ ...prev, [field]: value }))
+      setTouched((prev) => ({ ...prev, [field]: true }))
+      setDirty((prev) => ({ ...prev, [field]: true }))
+    },
+    [validateField],
+  )
+
+  const getErrors = useCallback(
 		(name?: FieldKey): ErrorEntry[] => {
 			if (name) {
 				const error = errors[name]
