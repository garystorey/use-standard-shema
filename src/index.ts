--- conflicted
+++ resolved
@@ -122,16 +122,6 @@
 	)
 
 	// --- Single-field validate (updates state for that field)
-<<<<<<< HEAD
-	const validateField = useCallback(
-		async (field: string, value: string) => {
-			const message = await validateFieldValue(field, value)
-			setErrors((prev) => (prev[field] === message ? prev : { ...prev, [field]: message }))
-			return message === ""
-		},
-		[validateFieldValue],
-	)
-=======
         const validateField = useCallback(
                 async (field: string, value: string) => {
                         const message = await validateFieldValue(field, value)
@@ -140,7 +130,6 @@
                 },
                 [validateFieldValue],
         )
->>>>>>> 9407237f
 
 	// --- Full-form validate (batch state update, no flicker)
 	const validateForm = useCallback(
@@ -180,65 +169,6 @@
 
 	const getForm = useCallback(
 		(onSubmitHandler: (data: TypeFromDefinition<typeof formDefinition>) => void) => {
-<<<<<<< HEAD
-			const onSubmit = async (e: FormEvent) => {
-				const formEl = e.currentTarget as HTMLFormElement
-				e.preventDefault()
-
-				const submissionEntries = new Map<string, string>()
-				for (const [key, rawValue] of new FormData(formEl).entries()) {
-					if (!submissionEntries.has(key)) {
-						submissionEntries.set(key, typeof rawValue === "string" ? rawValue : String(rawValue))
-					}
-				}
-
-				const changedValues: Record<string, string> = {}
-				let hasChanges = false
-
-				for (const key of formDefinitionKeys) {
-					const stateValue = data[key]
-					const stateString = toInputString(stateValue)
-					const initialString = initialValueStrings[key] ?? ""
-					const submissionValue = submissionEntries.get(key)
-
-					let resolvedValue: string = stateValue
-
-					if (submissionValue !== undefined) {
-						const shouldPreferState = stateString !== initialString && submissionValue === initialString
-
-						// When a user edits a field and then reverts it back to the
-						// default inside the DOM before submit, FormData reports the
-						// default string. Earlier versions overwrote programmatic
-						// updates in that scenario which meant consumers received stale
-						// values. The extra guard preserves the latest state value
-						// unless the DOM truly diverges from what we already hold.
-
-						if (!shouldPreferState) {
-							resolvedValue = submissionValue
-						}
-					}
-
-					if (!Object.is(stateValue, resolvedValue)) {
-						hasChanges = true
-						changedValues[key] = resolvedValue
-					}
-				}
-
-				let finalValues: FormValues = data
-
-				if (hasChanges) {
-					finalValues = { ...data, ...changedValues }
-					setData(finalValues)
-				}
-
-				const isValid = await validateForm(finalValues)
-				if (isValid) {
-					onSubmitHandler(finalValues as TypeFromDefinition<typeof formDefinition>)
-					resetForm()
-					formEl.reset()
-				}
-			}
-=======
                         const onSubmit = async (e: FormEvent) => {
                                 const formEl = e.currentTarget as HTMLFormElement
                                 e.preventDefault()
@@ -299,39 +229,19 @@
                                         formEl.reset()
                                 }
                         }
->>>>>>> 9407237f
 
 			const onFocus = (e: FocusEvent<HTMLFormElement>) => {
 				const field = e.target.name
 				if (!field || !(field in flatFormDefinition)) return
 
-<<<<<<< HEAD
-				setTouched((prev) => (prev[field] ? prev : { ...prev, [field]: true }))
-				setErrors((prev) => (prev[field] === "" ? prev : { ...prev, [field]: "" }))
-=======
                                 setTouched((prev) => (prev[field] ? prev : { ...prev, [field]: true }))
                                 setErrors((prev) => (prev[field] === "" ? prev : { ...prev, [field]: "" }))
->>>>>>> 9407237f
 			}
 
 			const onBlur = async (e: FocusEvent<HTMLFormElement>) => {
 				const field = e.target.name
 				if (!field || !(field in flatFormDefinition)) return
 
-<<<<<<< HEAD
-				const value = e.target.value
-				const initialValue = initialValueStrings[field] ?? ""
-				const isDirty = value !== initialValue
-
-				setTouched((prev) => (prev[field] ? prev : { ...prev, [field]: true }))
-				setData((prev) => (prev[field] === value ? prev : { ...prev, [field]: value }))
-
-				if (isDirty) {
-					setDirty((prev) => (prev[field] ? prev : { ...prev, [field]: true }))
-					await validateField(field, value)
-				}
-			}
-=======
                                 const value = e.target.value
                                 const initialValue = initialValueStrings[field] ?? ""
                                 const isDirty = value !== initialValue
@@ -344,7 +254,6 @@
                                         await validateField(field, value)
                                 }
                         }
->>>>>>> 9407237f
 
 			const onReset = () => resetForm()
 
@@ -365,34 +274,6 @@
 
 			const { validate: _validate, ...fieldDef } = def
 
-<<<<<<< HEAD
-			return {
-				...fieldDef,
-				name: key,
-				defaultValue: data[key] ?? "",
-				error: errors[key] ?? "",
-				touched: touched[key] ?? false,
-				dirty: dirty[key] ?? false,
-				describedById,
-				errorId,
-			}
-		},
-		[flatFormDefinition, data, errors, touched, dirty],
-	)
-
-	const setField = useCallback(
-		async (name: FieldKey, value: string) => {
-			const field = name as string
-
-			setData((prev) => (prev[field] === value ? prev : { ...prev, [field]: value }))
-			setTouched((prev) => (prev[field] ? prev : { ...prev, [field]: true }))
-			setDirty((prev) => (prev[field] ? prev : { ...prev, [field]: true }))
-
-			await validateField(field, value)
-		},
-		[validateField],
-	)
-=======
                         return {
                                 ...fieldDef,
                                 name: key,
@@ -419,7 +300,6 @@
                 },
                 [validateField],
         )
->>>>>>> 9407237f
 
 	const getErrors = useCallback(
 		(name?: FieldKey): ErrorEntry[] => {
